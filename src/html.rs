use ctype::isspace;
use nodes::{AstNode, ListType, NodeValue, TableAlignment};
use parser::ComrakOptions;
use regex::Regex;
use scanners;
use std::borrow::Cow;
use std::cell::Cell;
use std::collections::HashSet;
use std::io::{self, Write};
use std::str;

/// Formats an AST as HTML, modified by the given options.
pub fn format_document<'a>(
    root: &'a AstNode<'a>,
    options: &ComrakOptions,
    output: &mut Write,
) -> io::Result<()> {
    let mut writer = WriteWithLast {
        output: output,
        last_was_lf: Cell::new(true),
    };
    let mut f = HtmlFormatter::new(options, &mut writer);
    f.format(root, false)?;
    if f.footnote_ix > 0 {
        f.output.write_all(b"</ol>\n</section>\n")?;
    }
    Ok(())
}

pub struct WriteWithLast<'w> {
    output: &'w mut Write,
    pub last_was_lf: Cell<bool>,
}

impl<'w> Write for WriteWithLast<'w> {
    fn flush(&mut self) -> io::Result<()> {
        self.output.flush()
    }

    fn write(&mut self, buf: &[u8]) -> io::Result<usize> {
        let l = buf.len();
        if l > 0 {
            self.last_was_lf.set(buf[l - 1] == 10);
        }
        self.output.write(buf)
    }
}

/// Converts header Strings to canonical, unique, but still human-readable, anchors.
///
/// To guarantee uniqueness, an anchorizer keeps track of the anchors
/// it has returned.  So, for example, to parse several MarkDown
/// files, use a new anchorizer per file.
///
/// ## Example
///
/// ```
/// use comrak::Anchorizer;
///
/// let mut anchorizer = Anchorizer::new();
///
/// // First "stuff" is unsuffixed.
/// assert_eq!("stuff".to_string(), anchorizer.anchorize("Stuff".to_string()));
/// // Second "stuff" has "-1" appended to make it unique.
/// assert_eq!("stuff-1".to_string(), anchorizer.anchorize("Stuff".to_string()));
/// ```
#[derive(Debug)]
pub struct Anchorizer(HashSet<String>);

impl Anchorizer {
    /// Construct a new anchorizer.
    pub fn new() -> Self {
        Self(HashSet::new())
    }

    /// Returns a String that has been converted into an anchor using the
    /// GFM algorithm, which involves changing spaces to dashes, removing
    /// problem characters and, if needed, adding a suffix to make the
    /// resultant anchor unique.
    ///
    /// ```
    /// use comrak::Anchorizer;
    ///
    /// let mut anchorizer = Anchorizer::new();
    ///
    /// let source = "Ticks aren't in";
    ///
    /// assert_eq!("ticks-arent-in".to_string(), anchorizer.anchorize(source.to_string()));
    /// ```
    pub fn anchorize(&mut self, header: String) -> String {
        lazy_static! {
            static ref REJECTED_CHARS: Regex =
                Regex::new(r"[^\p{L}\p{M}\p{N}\p{Pc} -]").unwrap();
        }

        let mut id = header;
        id = id.to_lowercase();
        id = REJECTED_CHARS.replace(&id, "").to_string();
        id = id.replace(' ', "-");

        let mut uniq = 0;
        id = loop {
            let anchor = if uniq == 0 {
                Cow::from(&*id)
            } else {
                Cow::from(format!("{}-{}", &id, uniq))
            };

            if !self.0.contains(&*anchor) {
                break anchor.to_string();
            }

            uniq += 1;
        };
        self.0.insert(id.clone());
        id
    }
}

struct HtmlFormatter<'o> {
    output: &'o mut WriteWithLast<'o>,
    options: &'o ComrakOptions,
    anchorizer: Anchorizer,
    footnote_ix: u32,
    written_footnote_ix: u32,
}

#[cfg_attr(rustfmt, rustfmt_skip)]
const NEEDS_ESCAPED : [bool; 256] = [
    false, false, false, false, false, false, false, false,
    false, false, false, false, false, false, false, false,
    false, false, false, false, false, false, false, false,
    false, false, false, false, false, false, false, false,
    false, false, true,  false, false, false, true,  false,
    false, false, false, false, false, false, false, false,
    false, false, false, false, false, false, false, false,
    false, false, false, false, true, false, true, false,
    false, false, false, false, false, false, false, false,
    false, false, false, false, false, false, false, false,
    false, false, false, false, false, false, false, false,
    false, false, false, false, false, false, false, false,
    false, false, false, false, false, false, false, false,
    false, false, false, false, false, false, false, false,
    false, false, false, false, false, false, false, false,
    false, false, false, false, false, false, false, false,
    false, false, false, false, false, false, false, false,
    false, false, false, false, false, false, false, false,
    false, false, false, false, false, false, false, false,
    false, false, false, false, false, false, false, false,
    false, false, false, false, false, false, false, false,
    false, false, false, false, false, false, false, false,
    false, false, false, false, false, false, false, false,
    false, false, false, false, false, false, false, false,
    false, false, false, false, false, false, false, false,
    false, false, false, false, false, false, false, false,
    false, false, false, false, false, false, false, false,
    false, false, false, false, false, false, false, false,
    false, false, false, false, false, false, false, false,
    false, false, false, false, false, false, false, false,
    false, false, false, false, false, false, false, false,
    false, false, false, false, false, false, false, false,
];

fn tagfilter(literal: &[u8]) -> bool {
    lazy_static! {
        static ref TAGFILTER_BLACKLIST: [&'static str; 9] = [
            "title",
            "textarea",
            "style",
            "xmp",
            "iframe",
            "noembed",
            "noframes",
            "script",
            "plaintext"
        ];
    }

    if literal.len() < 3 || literal[0] != b'<' {
        return false;
    }

    let mut i = 1;
    if literal[i] == b'/' {
        i += 1;
    }

    for t in TAGFILTER_BLACKLIST.iter() {
        if unsafe { String::from_utf8_unchecked(literal[i..].to_vec()) }
            .to_lowercase()
            .starts_with(t)
        {
            let j = i + t.len();
            return isspace(literal[j])
                || literal[j] == b'>'
                || (literal[j] == b'/' && literal.len() >= j + 2 && literal[j + 1] == b'>');
        }
    }

    false
}

fn tagfilter_block(input: &[u8], o: &mut Write) -> io::Result<()> {
    let size = input.len();
    let mut i = 0;

    while i < size {
        let org = i;
        while i < size && input[i] != b'<' {
            i += 1;
        }

        if i > org {
            o.write_all(&input[org..i])?;
        }

        if i >= size {
            break;
        }

        if tagfilter(&input[i..]) {
            o.write_all(b"&lt;")?;
        } else {
            o.write_all(b"<")?;
        }

        i += 1;
    }

    Ok(())
}

fn dangerous_url(input: &[u8]) -> bool {
    scanners::dangerous_url(input).is_some()
}

impl<'o> HtmlFormatter<'o> {
    fn new(options: &'o ComrakOptions, output: &'o mut WriteWithLast<'o>) -> Self {
        HtmlFormatter {
            options: options,
            output: output,
            anchorizer: Anchorizer::new(),
            footnote_ix: 0,
            written_footnote_ix: 0,
        }
    }

    fn cr(&mut self) -> io::Result<()> {
        if !self.output.last_was_lf.get() {
            self.output.write_all(b"\n")?;
        }
        Ok(())
    }

    fn escape(&mut self, buffer: &[u8]) -> io::Result<()> {
        let size = buffer.len();
        let mut i = 0;

        while i < size {
            let org = i;
            while i < size && !NEEDS_ESCAPED[buffer[i] as usize] {
                i += 1;
            }

            if i > org {
                self.output.write_all(&buffer[org..i])?;
            }

            if i >= size {
                break;
            }

            match buffer[i] as char {
                '"' => {
                    self.output.write_all(b"&quot;")?;
                }
                '&' => {
                    self.output.write_all(b"&amp;")?;
                }
                '<' => {
                    self.output.write_all(b"&lt;")?;
                }
                '>' => {
                    self.output.write_all(b"&gt;")?;
                }
                _ => unreachable!(),
            }

            i += 1;
        }

        Ok(())
    }

    fn escape_href(&mut self, buffer: &[u8]) -> io::Result<()> {
        lazy_static! {
            static ref HREF_SAFE: [bool; 256] = {
                let mut a = [false; 256];
                for &c in b"-_.+!*'(),%#@?=;:/,+&$~abcdefghijklmnopqrstuvwxyz".iter() {
                    a[c as usize] = true;
                }
                for &c in b"ABCDEFGHIJKLMNOPQRSTUVWXYZ0123456789".iter() {
                    a[c as usize] = true;
                }
                a
            };
        }

        let size = buffer.len();
        let mut i = 0;

        while i < size {
            let org = i;
            while i < size && HREF_SAFE[buffer[i] as usize] {
                i += 1;
            }

            if i > org {
                self.output.write_all(&buffer[org..i])?;
            }

            if i >= size {
                break;
            }

            match buffer[i] as char {
                '&' => {
                    self.output.write_all(b"&amp;")?;
                }
                '\'' => {
                    self.output.write_all(b"&#x27;")?;
                }
                _ => write!(self.output, "%{:02X}", buffer[i])?,
            }

            i += 1;
        }

        Ok(())
    }

    fn format<'a>(&mut self, node: &'a AstNode<'a>, plain: bool) -> io::Result<()> {
        // Traverse the AST iteratively using a work stack, with pre- and
        // post-child-traversal phases. During pre-order traversal render the
        // opening tags, then push the node back onto the stack for the
        // post-order traversal phase, then push the children in reverse order
        // onto the stack and begin rendering first child.

        enum Phase {
            Pre,
            Post,
        }
        let mut stack = vec![(node, plain, Phase::Pre)];

        while let Some((node, plain, phase)) = stack.pop() {
            match phase {
                Phase::Pre => {
                    let new_plain;
                    if plain {
                        match node.data.borrow().value {
                            NodeValue::Text(ref literal)
                            | NodeValue::Code(ref literal)
                            | NodeValue::HtmlInline(ref literal) => {
                                self.escape(literal)?;
                            }
                            NodeValue::LineBreak | NodeValue::SoftBreak => {
                                self.output.write_all(b" ")?;
                            }
                            _ => (),
                        }
                        new_plain = plain;
                    } else {
                        stack.push((node, false, Phase::Post));
                        new_plain = self.format_node(node, true)?;
                    }

                    for ch in node.reverse_children() {
                        stack.push((ch, new_plain, Phase::Pre));
                    }
                }
                Phase::Post => {
                    debug_assert!(!plain);
                    self.format_node(node, false)?;
                }
            }
        }

        Ok(())
    }

    fn collect_text<'a>(&self, node: &'a AstNode<'a>, output: &mut Vec<u8>) {
        match node.data.borrow().value {
            NodeValue::Text(ref literal) | NodeValue::Code(ref literal) => {
                output.extend_from_slice(literal)
            }
            NodeValue::LineBreak | NodeValue::SoftBreak => output.push(b' '),
            _ => for n in node.children() {
                self.collect_text(n, output);
            },
        }
    }

    fn format_node<'a>(&mut self, node: &'a AstNode<'a>, entering: bool) -> io::Result<bool> {
        match node.data.borrow().value {
            NodeValue::Document => (),
            NodeValue::BlockQuote => if entering {
                self.cr()?;
                self.output.write_all(b"<blockquote>\n")?;
            } else {
                self.cr()?;
                self.output.write_all(b"</blockquote>\n")?;
            },
            NodeValue::List(ref nl) => if entering {
                self.cr()?;
                if nl.list_type == ListType::Bullet {
                    self.output.write_all(b"<ul>\n")?;
                } else if nl.start == 1 {
                    self.output.write_all(b"<ol>\n")?;
                } else {
                    write!(self.output, "<ol start=\"{}\">\n", nl.start)?;
                }
            } else if nl.list_type == ListType::Bullet {
                self.output.write_all(b"</ul>\n")?;
            } else {
                self.output.write_all(b"</ol>\n")?;
            },
            NodeValue::Item(..) => if entering {
                self.cr()?;
                self.output.write_all(b"<li>")?;
            } else {
                self.output.write_all(b"</li>\n")?;
            },
            NodeValue::DescriptionList => if entering {
                self.cr()?;
                self.output.write_all(b"<dl>")?;
            } else {
                self.output.write_all(b"</dl>\n")?;
            },
            NodeValue::DescriptionItem(..) => (),
            NodeValue::DescriptionTerm => if entering {
                self.output.write_all(b"<dt>")?;
            } else {
                self.output.write_all(b"</dt>\n")?;
            },
            NodeValue::DescriptionDetails => if entering {
                self.output.write_all(b"<dd>")?;
            } else {
                self.output.write_all(b"</dd>\n")?;
            },
            NodeValue::Heading(ref nch) => {
                lazy_static! {
                    static ref REJECTED_CHARS: Regex =
                        Regex::new(r"[^\p{L}\p{M}\p{N}\p{Pc} -]").unwrap();
                }

                if entering {
                    self.cr()?;
                    write!(self.output, "<h{}>", nch.level)?;

                    if let Some(ref prefix) = self.options.ext_header_ids {
                        let mut text_content = Vec::with_capacity(20);
                        self.collect_text(node, &mut text_content);

                        let mut id = String::from_utf8(text_content).unwrap();
<<<<<<< HEAD
                        id = self.anchorizer.anchorize(id);
=======
                        id = id.to_lowercase();
                        id = REJECTED_CHARS.replace_all(&id, "").to_string();
                        id = id.replace(' ', "-");

                        let mut uniq = 0;
                        id = loop {
                            let anchor = if uniq == 0 {
                                Cow::from(&*id)
                            } else {
                                Cow::from(format!("{}-{}", &id, uniq))
                            };

                            if !self.seen_anchors.contains(&*anchor) {
                                break anchor.to_string();
                            }

                            uniq += 1;
                        };

                        self.seen_anchors.insert(id.clone());

>>>>>>> 0f82aac1
                        write!(
                            self.output,
                            "<a href=\"#{}\" aria-hidden=\"true\" class=\"anchor\" id=\"{}{}\"></a>",
                            id,
                            prefix,
                            id
                        )?;
                    }
                } else {
                    write!(self.output, "</h{}>\n", nch.level)?;
                }
            }
            NodeValue::CodeBlock(ref ncb) => if entering {
                self.cr()?;

                if ncb.info.is_empty() {
                    self.output.write_all(b"<pre><code>")?;
                } else {
                    let mut first_tag = 0;
                    while first_tag < ncb.info.len() && !isspace(ncb.info[first_tag]) {
                        first_tag += 1;
                    }

                    if self.options.github_pre_lang {
                        self.output.write_all(b"<pre lang=\"")?;
                        self.escape(&ncb.info[..first_tag])?;
                        self.output.write_all(b"\"><code>")?;
                    } else {
                        self.output.write_all(b"<pre><code class=\"language-")?;
                        self.escape(&ncb.info[..first_tag])?;
                        self.output.write_all(b"\">")?;
                    }
                }
                self.escape(&ncb.literal)?;
                self.output.write_all(b"</code></pre>\n")?;
            },
            NodeValue::HtmlBlock(ref nhb) => if entering {
                self.cr()?;
                if !self.options.unsafe_ {
                    self.output.write_all(b"<!-- raw HTML omitted -->")?;
                } else if self.options.ext_tagfilter {
                    tagfilter_block(&nhb.literal, &mut self.output)?;
                } else {
                    self.output.write_all(&nhb.literal)?;
                }
                self.cr()?;
            },
            NodeValue::ThematicBreak => if entering {
                self.cr()?;
                self.output.write_all(b"<hr />\n")?;
            },
            NodeValue::Paragraph => {
                let tight = match node
                    .parent()
                    .and_then(|n| n.parent())
                    .map(|n| n.data.borrow().value.clone())
                {
                    Some(NodeValue::List(nl)) => nl.tight,
                    _ => false,
                };

                if !tight {
                    if entering {
                        self.cr()?;
                        self.output.write_all(b"<p>")?;
                    } else {
                        if match node.parent().unwrap().data.borrow().value {
                            NodeValue::FootnoteDefinition(..) => true,
                            _ => false,
                        } && node.next_sibling().is_none()
                        {
                            self.output.write_all(b" ")?;
                            self.put_footnote_backref()?;
                        }
                        self.output.write_all(b"</p>\n")?;
                    }
                }
            }
            NodeValue::Text(ref literal) => if entering {
                self.escape(literal)?;
            },
            NodeValue::LineBreak => if entering {
                self.output.write_all(b"<br />\n")?;
            },
            NodeValue::SoftBreak => if entering {
                if self.options.hardbreaks {
                    self.output.write_all(b"<br />\n")?;
                } else {
                    self.output.write_all(b"\n")?;
                }
            },
            NodeValue::Code(ref literal) => if entering {
                self.output.write_all(b"<code>")?;
                self.escape(literal)?;
                self.output.write_all(b"</code>")?;
            },
            NodeValue::HtmlInline(ref literal) => if entering {
                if !self.options.unsafe_ {
                    self.output.write_all(b"<!-- raw HTML omitted -->")?;
                } else if self.options.ext_tagfilter && tagfilter(literal) {
                    self.output.write_all(b"&lt;")?;
                    self.output.write_all(&literal[1..])?;
                } else {
                    self.output.write_all(literal)?;
                }
            },
            NodeValue::Strong => if entering {
                self.output.write_all(b"<strong>")?;
            } else {
                self.output.write_all(b"</strong>")?;
            },
            NodeValue::Emph => if entering {
                self.output.write_all(b"<em>")?;
            } else {
                self.output.write_all(b"</em>")?;
            },
            NodeValue::Strikethrough => if entering {
                self.output.write_all(b"<del>")?;
            } else {
                self.output.write_all(b"</del>")?;
            },
            NodeValue::Superscript => if entering {
                self.output.write_all(b"<sup>")?;
            } else {
                self.output.write_all(b"</sup>")?;
            },
            NodeValue::Link(ref nl) => if entering {
                self.output.write_all(b"<a href=\"")?;
                if self.options.unsafe_ || !dangerous_url(&nl.url) {
                    self.escape_href(&nl.url)?;
                }
                if !nl.title.is_empty() {
                    self.output.write_all(b"\" title=\"")?;
                    self.escape(&nl.title)?;
                }
                self.output.write_all(b"\">")?;
            } else {
                self.output.write_all(b"</a>")?;
            },
            NodeValue::Image(ref nl) => if entering {
                self.output.write_all(b"<img src=\"")?;
                if self.options.unsafe_ || !dangerous_url(&nl.url) {
                    self.escape_href(&nl.url)?;
                }
                self.output.write_all(b"\" alt=\"")?;
                return Ok(true);
            } else {
                if !nl.title.is_empty() {
                    self.output.write_all(b"\" title=\"")?;
                    self.escape(&nl.title)?;
                }
                self.output.write_all(b"\" />")?;
            },
            NodeValue::Table(..) => if entering {
                self.cr()?;
                self.output.write_all(b"<table>\n")?;
            } else {
                if !node
                    .last_child()
                    .unwrap()
                    .same_node(node.first_child().unwrap())
                {
                    self.cr()?;
                    self.output.write_all(b"</tbody>\n")?;
                }
                self.cr()?;
                self.output.write_all(b"</table>\n")?;
            },
            NodeValue::TableRow(header) => if entering {
                self.cr()?;
                if header {
                    self.output.write_all(b"<thead>\n")?;
                } else if let Some(n) = node.previous_sibling() {
                    if let NodeValue::TableRow(true) = n.data.borrow().value {
                        self.output.write_all(b"<tbody>\n")?;
                    }
                }
                self.output.write_all(b"<tr>")?;
            } else {
                self.cr()?;
                self.output.write_all(b"</tr>")?;
                if header {
                    self.cr()?;
                    self.output.write_all(b"</thead>")?;
                }
            },
            NodeValue::TableCell => {
                let row = &node.parent().unwrap().data.borrow().value;
                let in_header = match *row {
                    NodeValue::TableRow(header) => header,
                    _ => panic!(),
                };

                let table = &node.parent().unwrap().parent().unwrap().data.borrow().value;
                let alignments = match *table {
                    NodeValue::Table(ref alignments) => alignments,
                    _ => panic!(),
                };

                if entering {
                    self.cr()?;
                    if in_header {
                        self.output.write_all(b"<th")?;
                    } else {
                        self.output.write_all(b"<td")?;
                    }

                    let mut start = node.parent().unwrap().first_child().unwrap();
                    let mut i = 0;
                    while !start.same_node(node) {
                        i += 1;
                        start = start.next_sibling().unwrap();
                    }

                    match alignments[i] {
                        TableAlignment::Left => {
                            self.output.write_all(b" align=\"left\"")?;
                        }
                        TableAlignment::Right => {
                            self.output.write_all(b" align=\"right\"")?;
                        }
                        TableAlignment::Center => {
                            self.output.write_all(b" align=\"center\"")?;
                        }
                        TableAlignment::None => (),
                    }

                    self.output.write_all(b">")?;
                } else if in_header {
                    self.output.write_all(b"</th>")?;
                } else {
                    self.output.write_all(b"</td>")?;
                }
            }
            NodeValue::FootnoteDefinition(_) => if entering {
                if self.footnote_ix == 0 {
                    self.output
                        .write_all(b"<section class=\"footnotes\">\n<ol>\n")?;
                }
                self.footnote_ix += 1;
                write!(self.output, "<li id=\"fn{}\">\n", self.footnote_ix)?;
            } else {
                if self.put_footnote_backref()? {
                    self.output.write_all(b"\n")?;
                }
                self.output.write_all(b"</li>\n")?;
            },
            NodeValue::FootnoteReference(ref r) => if entering {
                let r = str::from_utf8(r).unwrap();
                write!(
                    self.output,
                    "<sup class=\"footnote-ref\"><a href=\"#fn{}\" id=\"fnref{}\">{}</a></sup>",
                    r, r, r
                )?;
            },
        }
        Ok(false)
    }

    fn put_footnote_backref(&mut self) -> io::Result<bool> {
        if self.written_footnote_ix >= self.footnote_ix {
            return Ok(false);
        }

        self.written_footnote_ix = self.footnote_ix;
        write!(
            self.output,
            "<a href=\"#fnref{}\" class=\"footnote-backref\">↩</a>",
            self.footnote_ix
        )?;
        Ok(true)
    }
}<|MERGE_RESOLUTION|>--- conflicted
+++ resolved
@@ -95,7 +95,7 @@
 
         let mut id = header;
         id = id.to_lowercase();
-        id = REJECTED_CHARS.replace(&id, "").to_string();
+        id = REJECTED_CHARS.replace_all(&id, "").to_string();
         id = id.replace(' ', "-");
 
         let mut uniq = 0;
@@ -462,31 +462,7 @@
                         self.collect_text(node, &mut text_content);
 
                         let mut id = String::from_utf8(text_content).unwrap();
-<<<<<<< HEAD
                         id = self.anchorizer.anchorize(id);
-=======
-                        id = id.to_lowercase();
-                        id = REJECTED_CHARS.replace_all(&id, "").to_string();
-                        id = id.replace(' ', "-");
-
-                        let mut uniq = 0;
-                        id = loop {
-                            let anchor = if uniq == 0 {
-                                Cow::from(&*id)
-                            } else {
-                                Cow::from(format!("{}-{}", &id, uniq))
-                            };
-
-                            if !self.seen_anchors.contains(&*anchor) {
-                                break anchor.to_string();
-                            }
-
-                            uniq += 1;
-                        };
-
-                        self.seen_anchors.insert(id.clone());
-
->>>>>>> 0f82aac1
                         write!(
                             self.output,
                             "<a href=\"#{}\" aria-hidden=\"true\" class=\"anchor\" id=\"{}{}\"></a>",
